--- conflicted
+++ resolved
@@ -93,7 +93,6 @@
         )
 
 
-<<<<<<< HEAD
 def find_valid_texture_path(path, textures):
     # The path and the textures' paths are supposed to have
     # already been normalized.
@@ -116,20 +115,10 @@
 
 
 def model_embed_images(images, images_bytes,
-                       optimize_textures, root_path, image_options, textures):
+                       optimize_textures, root_path, image_options, textures,
+                       quiet):
     optimized_textures = {}
     normalized_textures = normalize_textures(textures)
-=======
-def model_embed_images(
-        images,
-        images_bytes,
-        optimize_textures,
-        root_path,
-        image_options,
-        quiet
-        ):
-    optimized_images = {}
->>>>>>> 5768f0d0
 
     image = images
     while image:
